<?xml version="1.0" encoding="UTF-8"?>
<!--

    Copyright (C) 2015 The Gravitee team (http://gravitee.io)

    Licensed under the Apache License, Version 2.0 (the "License");
    you may not use this file except in compliance with the License.
    You may obtain a copy of the License at

            http://www.apache.org/licenses/LICENSE-2.0

    Unless required by applicable law or agreed to in writing, software
    distributed under the License is distributed on an "AS IS" BASIS,
    WITHOUT WARRANTIES OR CONDITIONS OF ANY KIND, either express or implied.
    See the License for the specific language governing permissions and
    limitations under the License.

-->
<project xmlns="http://maven.apache.org/POM/4.0.0" xmlns:xsi="http://www.w3.org/2001/XMLSchema-instance"
	xsi:schemaLocation="http://maven.apache.org/POM/4.0.0 http://maven.apache.org/xsd/maven-4.0.0.xsd">
	<modelVersion>4.0.0</modelVersion>

	<parent>
		<groupId>io.gravitee.gateway.standalone</groupId>
		<artifactId>gravitee-gateway-standalone-distribution</artifactId>
<<<<<<< HEAD
		<version>1.16.5-SNAPSHOT</version>
=======
		<version>1.15.6</version>
>>>>>>> 870cacd8
	</parent>

	<artifactId>gravitee-gateway-standalone-distribution-rpm</artifactId>
	<name>Gravitee.io APIM - Gateway - Standalone - Distribution - RPM</name>
	<packaging>pom</packaging>

	<properties>
		<gravitee.gateway.log.dir>${packaging.gravitee.gateway.log.dir}</gravitee.gateway.log.dir>
	</properties>

	<dependencies>

		<!-- Gravitee dependencies on distribution -->
		<dependency>
			<groupId>io.gravitee.gateway.standalone</groupId>
			<artifactId>gravitee-gateway-standalone-distribution</artifactId>
			<version>${project.version}</version>
			<type>pom</type>
		</dependency>

	</dependencies>

	<build>
		<finalName>gravitee-standalone-${project.version}</finalName>

		<plugins>
			<plugin>
				<groupId>org.apache.maven.plugins</groupId>
				<artifactId>maven-resources-plugin</artifactId>
				<executions>
				
					<!-- Filters some files and uses packaging.properties when building the .rpm package -->
					<execution>
						<id>copy-resources-rpm</id>
						<phase>prepare-package</phase>
						<goals>
							<goal>copy-resources</goal>
						</goals>
						<configuration>
							<outputDirectory>${project.build.directory}/generated-packaging/rpm/</outputDirectory>
							<filters>
								<filter>${project.basedir}/../src/main/packaging/packaging.properties</filter>
								<!-- filter>${project.basedir}/src/main/packaging/packaging.properties</filter -->
							</filters>
							<resources>
								<resource>
									<directory>${project.basedir}/../src/main/packaging/</directory>
									<filtering>true</filtering>
									<includes>
										<include>**/*</include>
									</includes>
									<excludes>
										<exclude>packaging.properties</exclude>
									</excludes>
								</resource>
							</resources>
						</configuration>
					</execution>
				</executions>
			</plugin>

			<plugin>
				<groupId>org.codehaus.mojo</groupId>
				<artifactId>rpm-maven-plugin</artifactId>
				<version>2.1.3</version>
				<extensions>true</extensions>
				<executions>
					<execution>
						<goals>
							<goal>rpm</goal>
						</goals>
						<inherited>false</inherited>

						<configuration>
							<disabled>false</disabled>
							<name>gravitee-gateway</name>
							<distribution>Gravitee.io</distribution>
							<group>Application/Internet</group>
							<packager>Gravitee.io</packager>
							<prefix>/usr</prefix>

							<needarch>noarch</needarch>
							<targetOS>linux</targetOS>
							<changelogFile>src/changelog</changelogFile>
							<defineStatements>
								<defineStatement>_unpackaged_files_terminate_build 0</defineStatement>
								<defineStatement>_binaries_in_noarch_packages_terminate_build 0</defineStatement>
							</defineStatements>
							<defaultFilemode>644</defaultFilemode>
							<defaultDirmode>755</defaultDirmode>
							<defaultUsername>root</defaultUsername>
							<defaultGroupname>root</defaultGroupname>
							<description>Gravitee gateway.</description>
							<mappings>

								<!-- Add services script -->
								<mapping>
									<directory>${packaging.gravitee.gateway.services.dir}</directory>
									<filemode>555</filemode>
									<directoryIncluded>false</directoryIncluded>
									<username>root</username>
									<groupname>root</groupname>
									<sources>
										<source>
											<location>src/main/resources/etc/init.d/</location>
											<includes>
												<include>gravitee-gateway</include>
											</includes>
											<filter>true</filter>
										</source>
									</sources>
								</mapping>

								<!-- Add binaries -->
								<mapping>
									<directory>${packaging.gravitee.gateway.bin.dir}/</directory>
									<filemode>555</filemode>
									<configuration>noreplace</configuration>
									<sources>
										<source>
											<location>${project.basedir}/../src/main/resources/bin/</location>
											<includes>
												<include>*</include>
											</includes>
										</source>
									</sources>
								</mapping>

								<!-- Add configs -->
								<mapping>
									<directory>${packaging.gravitee.gateway.conf.dir}/</directory>
									<configuration>noreplace</configuration>
									<sources>
										<source>
											<location>${project.basedir}/../src/main/resources/config/</location>
											<includes>
												<include>*.yml</include>
												<include>*.xml	</include>
											</includes>
											<filter>true</filter>
										</source>
									</sources>
								</mapping>

								<!-- Add libs -->
								<mapping>
									<directory>${packaging.gravitee.gateway.home.dir}/lib</directory>
									<sources>
										<source>
											<location>../target/distribution/lib/</location>
										</source>
									</sources>
								</mapping>

								<!-- Add pid directory -->
								<mapping>
									<directory>${packaging.gravitee.gateway.pid.dir}</directory>
									<filemode>755</filemode>
									<username>${packaging.gravitee.gateway.user}</username>
									<groupname>${packaging.gravitee.gateway.group}</groupname>
								</mapping>

								<!-- Add log directory -->
								<mapping>
									<directory>${packaging.gravitee.gateway.log.dir}</directory>
									<filemode>755</filemode>
									<username>${packaging.gravitee.gateway.user}</username>
									<groupname>${packaging.gravitee.gateway.group}</groupname>
								</mapping>

								<!-- Add plugins directory -->
								<mapping>
									<directory>${packaging.gravitee.gateway.plugins.dir}</directory>
									<filemode>755</filemode>
									<username>${packaging.gravitee.gateway.user}</username>
									<groupname>${packaging.gravitee.gateway.group}</groupname>
								</mapping>
							</mappings>

							<preinstallScriptlet>
								<scriptFile>${project.build.directory}/generated-packaging/rpm/scripts/preinst</scriptFile>
								<fileEncoding>utf-8</fileEncoding>
							</preinstallScriptlet>

							<preremoveScriptlet>
								<scriptFile>${project.build.directory}/generated-packaging/rpm/scripts/prerm</scriptFile>
								<fileEncoding>utf-8</fileEncoding>
							</preremoveScriptlet>
							
							<postremoveScriptlet>
								<scriptFile>${project.build.directory}/generated-packaging/rpm/scripts/postrm</scriptFile>
								<fileEncoding>utf-8</fileEncoding>
							</postremoveScriptlet>
						</configuration>
					</execution>
				</executions>
			</plugin>
		</plugins>
	</build>
</project><|MERGE_RESOLUTION|>--- conflicted
+++ resolved
@@ -23,11 +23,7 @@
 	<parent>
 		<groupId>io.gravitee.gateway.standalone</groupId>
 		<artifactId>gravitee-gateway-standalone-distribution</artifactId>
-<<<<<<< HEAD
 		<version>1.16.5-SNAPSHOT</version>
-=======
-		<version>1.15.6</version>
->>>>>>> 870cacd8
 	</parent>
 
 	<artifactId>gravitee-gateway-standalone-distribution-rpm</artifactId>
@@ -58,7 +54,7 @@
 				<groupId>org.apache.maven.plugins</groupId>
 				<artifactId>maven-resources-plugin</artifactId>
 				<executions>
-				
+
 					<!-- Filters some files and uses packaging.properties when building the .rpm package -->
 					<execution>
 						<id>copy-resources-rpm</id>
@@ -216,7 +212,7 @@
 								<scriptFile>${project.build.directory}/generated-packaging/rpm/scripts/prerm</scriptFile>
 								<fileEncoding>utf-8</fileEncoding>
 							</preremoveScriptlet>
-							
+
 							<postremoveScriptlet>
 								<scriptFile>${project.build.directory}/generated-packaging/rpm/scripts/postrm</scriptFile>
 								<fileEncoding>utf-8</fileEncoding>
