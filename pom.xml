--- conflicted
+++ resolved
@@ -29,11 +29,7 @@
 
     <groupId>io.gravitee.gateway</groupId>
     <artifactId>gravitee-gateway</artifactId>
-<<<<<<< HEAD
     <version>1.18.2-SNAPSHOT</version>
-=======
-    <version>1.17.1-SNAPSHOT</version>
->>>>>>> 1842459c
     <packaging>pom</packaging>
     <name>Gravitee.io APIM - Gateway</name>
 
@@ -166,29 +162,16 @@
     </dependencies>
 
     <properties>
-<<<<<<< HEAD
         <gravitee-definition.version>1.12.0</gravitee-definition.version>
         <gravitee-common.version>1.12.0</gravitee-common.version>
         <gravitee-expression-language.version>1.0.0</gravitee-expression-language.version>
-        <gravitee-repository.version>1.18.0</gravitee-repository.version>
-=======
-        <gravitee-definition.version>1.11.0</gravitee-definition.version>
-        <gravitee-common.version>1.11.0</gravitee-common.version>
-        <gravitee-expression-language.version>1.0.0</gravitee-expression-language.version>
-        <gravitee-repository.version>1.17.1-SNAPSHOT</gravitee-repository.version>
->>>>>>> 1842459c
+        <gravitee-repository.version>1.18.1-SNAPSHOT</gravitee-repository.version>
         <gravitee-plugin-core.version>1.4.0</gravitee-plugin-core.version>
         <gravitee-plugin-policy.version>1.4.0</gravitee-plugin-policy.version>
         <gravitee-plugin-resource.version>1.4.0</gravitee-plugin-resource.version>
         <gravitee-policy-api.version>1.2.0</gravitee-policy-api.version>
-<<<<<<< HEAD
         <gravitee-gateway-api.version>1.11.0</gravitee-gateway-api.version>
         <gravitee-reporter-api.version>1.11.0</gravitee-reporter-api.version>
-=======
-        <gravitee-gateway-api.version>1.9.0</gravitee-gateway-api.version>
-        <gravitee-reporter-api.version>1.10.0</gravitee-reporter-api.version>
-        <gravitee-gateway-api.version>1.10.0</gravitee-gateway-api.version>
->>>>>>> 1842459c
         <jetty.version>9.3.3.v20150827</jetty.version>
         <httpclient.version>4.5.2</httpclient.version>
         <reflections.version>0.9.10</reflections.version>
